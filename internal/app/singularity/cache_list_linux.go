--- conflicted
+++ resolved
@@ -137,13 +137,8 @@
 			if err != nil {
 				return 0, 0, fmt.Errorf("unable to look in oci-blob cache: %v", err)
 			}
-<<<<<<< HEAD
 			for _, b := range blob {
 				fileInfo, err := os.Stat(filepath.Join(cache.OciBlob(), "/blobs/", f.Name(), b.Name()))
-=======
-			if printList {
-				printFileSize, err := findSize(fileInfo.Size())
->>>>>>> 3dd83442
 				if err != nil {
 					return 0, 0, fmt.Errorf("unable to get stat for oci-blob cache: %v", err)
 				}
@@ -155,22 +150,10 @@
 			}
 		} else {
 			// stray file in ~/.singularity/cache/library
-			sylog.Debugf("stray file in cache dir: %v", filepath.Join(cache.Library(), f.Name()))
-		}
-	}
-<<<<<<< HEAD
+			sylog.Debugf("stray file in cache directory: %v", filepath.Join(cache.Library(), f.Name()))
+		}
+	}
 	return count, totalSize, nil
-=======
-	if !printList && count >= 1 {
-		printFileSize, err := findSize(totalSize)
-		if err != nil {
-			// no need to describe the error, since it is already
-			sylog.Warningf("%v", err)
-		}
-		fmt.Printf("\nThere are %d blob file(s) using %v of space. Use '-T=blob' to list them\n", count, printFileSize)
-	}
-	return nil
->>>>>>> 3dd83442
 }
 
 // ListSingularityCache will list local singularity cache, typeNameList is a []string of what cache
