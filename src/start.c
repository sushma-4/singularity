--- conflicted
+++ resolved
@@ -146,10 +146,7 @@
                 ABORT(CHILD_FAILED);
             }
         } else {
-<<<<<<< HEAD
             singularity_message(VERBOSE, "Instance start script not found\n");
-=======
->>>>>>> bc6ec110
             kill(1, SIGCONT);
         }
     } else if ( child > 0 ) {
