/* 
 * Copyright (c) 2017, SingularityWare, LLC. All rights reserved.
 *
 * Copyright (c) 2015-2017, Gregory M. Kurtzer. All rights reserved.
 * 
 * Copyright (c) 2016-2017, The Regents of the University of California,
 * through Lawrence Berkeley National Laboratory (subject to receipt of any
 * required approvals from the U.S. Dept. of Energy).  All rights reserved.
 * 
 * This software is licensed under a customized 3-clause BSD license.  Please
 * consult LICENSE file distributed with the sources of this project regarding
 * your rights to use or distribute this software.
 * 
 * NOTICE.  This Software was developed under funding from the U.S. Department of
 * Energy and the U.S. Government consequently retains certain rights. As such,
 * the U.S. Government has been granted for itself and others acting on its
 * behalf a paid-up, nonexclusive, irrevocable, worldwide license in the Software
 * to reproduce, distribute copies to the public, prepare derivative works, and
 * perform publicly and display publicly, and to permit other to do so. 
 * 
*/

#include <errno.h>
#include <fcntl.h>
#include <stdio.h>
#include <string.h>
#include <sys/mount.h>
#include <sys/stat.h>
#include <sys/types.h>
#include <unistd.h>
#include <stdlib.h>

#include "config.h"
#include "util/file.h"
#include "util/util.h"
#include "util/message.h"
#include "util/privilege.h"
#include "util/config_parser.h"
#include "util/registry.h"

#include "../mount-util.h"
#include "../../runtime.h"


int _singularity_runtime_mount_home(void) {
    char *home_source = singularity_priv_homedir();
    char *home_dest = singularity_priv_home();
    char *session_dir = singularity_registry_get("SESSIONDIR");
    char *container_dir = CONTAINER_FINALDIR;


    if ( singularity_config_get_bool(MOUNT_HOME) <= 0 ) {
        singularity_message(VERBOSE, "Skipping home dir mounting (per config)\n");
        return(0);
    }

    singularity_message(DEBUG, "Checking that home directry is configured: %s\n", home_dest);
    if ( home_dest == NULL ) {
        singularity_message(ERROR, "Could not obtain user's home directory\n");
        ABORT(255);
    }

    singularity_message(DEBUG, "Checking if home directories are being influenced by user\n");
    if ( singularity_registry_get("HOME") != NULL ) {
#ifndef SINGULARITY_NO_NEW_PRIVS
        singularity_message(WARNING, "Not mounting user requested home: host does not support PR_SET_NO_NEW_PRIVS\n");
        ABORT(255);
#endif
        singularity_message(DEBUG, "Checking if user bind control is allowed\n");
        if ( singularity_config_get_bool(USER_BIND_CONTROL) <= 0 ) {
            singularity_message(ERROR, "Not mounting user requested home: User bind control is disallowed\n");
            ABORT(255);
        }
    }

    singularity_message(DEBUG, "Checking ownership of home directory source: %s\n", home_source);
    if ( is_owner(home_source, singularity_priv_getuid()) != 0 ) {
        singularity_message(ERROR, "Home directory is not owned by calling user: %s\n", home_source);
        ABORT(255);
    }

    singularity_message(DEBUG, "Checking to make sure home directory destination is a full path: %s\n", home_dest);
    if ( home_dest[0] != '/' ) {
        singularity_message(ERROR, "Home directory must be a full path: %s\n", home_dest);
        ABORT(255);
    }

    singularity_message(DEBUG, "Checking if home directory is already mounted: %s\n", home_dest);
    if ( check_mounted(home_dest) >= 0 ) {
        singularity_message(VERBOSE, "Not mounting home directory (already mounted in container): %s\n", home_dest);
        return(0);
    }

    singularity_message(DEBUG, "Creating temporary directory to stage home: %s\n", joinpath(session_dir, home_dest));
    if ( s_mkpath(joinpath(session_dir, home_dest), 0755) < 0 ) {
        singularity_message(ERROR, "Failed creating home directory stage %s: %s\n", joinpath(session_dir, home_dest), strerror(errno));
        ABORT(255);
    }

    singularity_message(DEBUG, "Checking if SINGULARITY_CONTAIN is set\n");
    if ( ( singularity_registry_get("CONTAIN") == NULL ) || ( singularity_registry_get("HOME") != NULL ) ) {
        singularity_priv_escalate();
        singularity_message(VERBOSE, "Mounting home directory source into session directory: %s -> %s\n", home_source, joinpath(session_dir, home_dest));
        if ( mount(home_source, joinpath(session_dir, home_dest), NULL, MS_BIND | MS_NOSUID | MS_NODEV | MS_REC, NULL) < 0 ) {
            singularity_message(ERROR, "Failed to mount home directory %s -> %s: %s\n", home_source, joinpath(session_dir, home_dest), strerror(errno));
            ABORT(255);
        }
        if ( singularity_priv_userns_enabled() != 1 ) {
            if ( mount(NULL, joinpath(session_dir, home_dest), NULL, MS_BIND | MS_REMOUNT | MS_NODEV | MS_NOSUID | MS_REC, NULL) < 0 ) {
                singularity_message(ERROR, "Failed to remount home directory base %s: %s\n", joinpath(session_dir, home_dest), strerror(errno));
                ABORT(255);
            }
        }
        singularity_priv_drop();
    } else {
        singularity_message(VERBOSE, "Using sessiondir for home directory\n");
    }

    singularity_message(DEBUG, "Checking if overlay is enabled\n");
    if ( singularity_registry_get("OVERLAYFS_ENABLED") == NULL ) {
        char *homedir_base;

        singularity_message(DEBUG, "Staging home directory base\n");

        singularity_message(DEBUG, "Identifying the base home directory: %s\n", home_dest);
        if ( ( homedir_base = basedir(home_dest) ) == NULL ) {
            singularity_message(ERROR, "Could not identify base home directory path: %s\n", home_dest);
            ABORT(255);
        }

        singularity_message(DEBUG, "Checking home directory base exists in container: %s\n", homedir_base);
        if ( is_dir(joinpath(container_dir, homedir_base)) != 0 ) {
            singularity_message(ERROR, "Base home directory does not exist within the container: %s\n", homedir_base);
            ABORT(255);
        }

        singularity_priv_escalate();
        singularity_message(VERBOSE, "Mounting staged home directory base to container's base dir: %s -> %s\n", joinpath(session_dir, homedir_base), joinpath(container_dir, homedir_base));
        if ( mount(joinpath(session_dir, homedir_base), joinpath(container_dir, homedir_base), NULL, MS_BIND | MS_NOSUID | MS_NODEV | MS_REC, NULL) < 0 ) {
            singularity_message(ERROR, "Failed to mount staged home base: %s -> %s: %s\n", joinpath(session_dir, homedir_base), joinpath(container_dir, homedir_base), strerror(errno));
            ABORT(255);
        }
        singularity_priv_drop();

        free(homedir_base);
    } else {
        singularity_message(DEBUG, "Staging home directory\n");

        singularity_priv_escalate();
<<<<<<< HEAD
        singularity_message(DEBUG, "Creating home directory within container: %s\n", joinpath(session_dir, home_dest));
        if ( s_mkpath(joinpath(session_dir, home_dest), 0755) < 0 ) {
            singularity_message(ERROR, "Failed creating home directory in container %s: %s\n", joinpath(session_dir, home_dest), strerror(errno));
=======
        singularity_message(DEBUG, "Creating home directory within container: %s\n", joinpath(container_dir, home_dest));
        if ( s_mkpath(joinpath(container_dir, home_dest), 0755) < 0 ) {
            singularity_message(ERROR, "Failed creating home directory in container %s: %s\n", joinpath(container_dir, home_dest), strerror(errno));
>>>>>>> 5c1096ef
            ABORT(255);
        }

        singularity_message(VERBOSE, "Mounting staged home directory to container: %s -> %s\n", joinpath(session_dir, home_dest), joinpath(container_dir, home_dest));
        if ( mount(joinpath(session_dir, home_dest), joinpath(container_dir, home_dest), NULL, MS_BIND | MS_NOSUID | MS_NODEV | MS_REC, NULL) < 0 ) {
            singularity_message(ERROR, "Failed to mount staged home base: %s -> %s: %s\n", joinpath(session_dir, home_dest), joinpath(container_dir, home_dest), strerror(errno));
            ABORT(255);
        }
        singularity_priv_drop();

    }

    envar_set("HOME", home_dest, 1);

    free(home_source);
    free(home_dest);
    free(session_dir);

    return(0);
}<|MERGE_RESOLUTION|>--- conflicted
+++ resolved
@@ -147,15 +147,9 @@
         singularity_message(DEBUG, "Staging home directory\n");
 
         singularity_priv_escalate();
-<<<<<<< HEAD
-        singularity_message(DEBUG, "Creating home directory within container: %s\n", joinpath(session_dir, home_dest));
-        if ( s_mkpath(joinpath(session_dir, home_dest), 0755) < 0 ) {
-            singularity_message(ERROR, "Failed creating home directory in container %s: %s\n", joinpath(session_dir, home_dest), strerror(errno));
-=======
         singularity_message(DEBUG, "Creating home directory within container: %s\n", joinpath(container_dir, home_dest));
         if ( s_mkpath(joinpath(container_dir, home_dest), 0755) < 0 ) {
             singularity_message(ERROR, "Failed creating home directory in container %s: %s\n", joinpath(container_dir, home_dest), strerror(errno));
->>>>>>> 5c1096ef
             ABORT(255);
         }
 
