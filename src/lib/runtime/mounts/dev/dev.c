/*
 * Copyright (c) 2017-2018, SyLabs, Inc. All rights reserved.
 * Copyright (c) 2017, SingularityWare, LLC. All rights reserved.
 *
 * Copyright (c) 2015-2017, Gregory M. Kurtzer. All rights reserved.
 *
 * Copyright (c) 2016-2017, The Regents of the University of California,
 * through Lawrence Berkeley National Laboratory (subject to receipt of any
 * required approvals from the U.S. Dept. of Energy).  All rights reserved.
 *
 * This software is licensed under a customized 3-clause BSD license.  Please
 * consult LICENSE file distributed with the sources of this project regarding
 * your rights to use or distribute this software.
 *
 * NOTICE.  This Software was developed under funding from the U.S. Department of
 * Energy and the U.S. Government consequently retains certain rights. As such,
 * the U.S. Government has been granted for itself and others acting on its
 * behalf a paid-up, nonexclusive, irrevocable, worldwide license in the Software
 * to reproduce, distribute copies to the public, prepare derivative works, and
 * perform publicly and display publicly, and to permit other to do so.
 *
*/

#include <errno.h>
#include <fcntl.h>
#include <stdio.h>
#include <string.h>
#include <sys/mount.h>
#include <sys/stat.h>
#include <sys/types.h>
#include <unistd.h>
#include <stdlib.h>
#include <grp.h>

#include "config.h"
#include "util/file.h"
#include "util/util.h"
#include "util/message.h"
#include "util/privilege.h"
#include "util/config_parser.h"
#include "util/registry.h"
#include "util/mount.h"

#include "../../runtime.h"

static int bind_dev(char *tmpdir, char *dev);


int _singularity_runtime_mount_dev(void) {
    char *container_dir = CONTAINER_FINALDIR;

    if ( ( singularity_registry_get("CONTAIN") != NULL ) || ( strcmp("minimal", singularity_config_get_value(MOUNT_DEV)) == 0 ) ) {
        char *sessiondir = singularity_registry_get("SESSIONDIR");
        char *devdir = joinpath(sessiondir, "/dev");

        if ( is_dir(joinpath(container_dir, "/dev")) < 0 ) {
            int ret;

            if ( singularity_registry_get("OVERLAYFS_ENABLED") == NULL ) {
                singularity_message(WARNING, "Not mounting devices as /dev directory does not exist within container\n");
                return(-1);
            }

            singularity_priv_escalate();
            ret = s_mkpath(joinpath(container_dir, "/dev"), 0755);
            singularity_priv_drop();

            if ( ret < 0 ) {
                singularity_message(ERROR, "Could not create /dev inside container\n");
                ABORT(255);
            }
        }

        singularity_message(DEBUG, "Creating temporary staged /dev\n");
        if ( s_mkpath(devdir, 0755) != 0 ) {
            singularity_message(ERROR, "Failed creating the session device directory %s: %s\n", devdir, strerror(errno));
            ABORT(255);
        }

        singularity_message(DEBUG, "Creating temporary staged /dev/shm\n");
        if ( s_mkpath(joinpath(devdir, "/shm"), 0755) != 0 ) {
            singularity_message(ERROR, "Failed creating temporary /dev/shm %s: %s\n", joinpath(devdir, "/shm"), strerror(errno));
            ABORT(255);
        }

        if ( singularity_config_get_bool_char(MOUNT_DEVPTS) > 0 ) {
            struct stat multi_instance_devpts;
            
            if( stat("/dev/pts/ptmx", &multi_instance_devpts) < 0 ) {
                singularity_message(ERROR, "Multiple devpts instances unsupported and \"%s\" configured\n", MOUNT_DEVPTS);
                ABORT(255);
            }
            singularity_message(DEBUG, "Creating staged /dev/pts\n");
            if ( s_mkpath(joinpath(devdir, "/pts"), 0755) != 0 ) {
                singularity_message(ERROR, "Failed creating /dev/pts %s: %s\n", joinpath(devdir, "/pts"), strerror(errno));
                ABORT(255);
            }
            bind_dev(sessiondir, "/dev/tty");
        }

        bind_dev(sessiondir, "/dev/null");
        bind_dev(sessiondir, "/dev/zero");
        bind_dev(sessiondir, "/dev/random");
        bind_dev(sessiondir, "/dev/urandom");

        singularity_message(DEBUG, "Mounting tmpfs for staged /dev/shm\n");
        if ( singularity_mount("/dev/shm", joinpath(devdir, "/shm"), "tmpfs", MS_NOSUID, "") < 0 ) {
            singularity_message(ERROR, "Failed to mount %s: %s\n", joinpath(devdir, "/shm"), strerror(errno));
            ABORT(255);
        }

        if ( singularity_config_get_bool_char(MOUNT_DEVPTS) > 0 ) {
            struct group *ttygid;
            char *devpts_opts_base="mode=0620,newinstance,ptmxmode=0666,gid=";
            char *devpts_opts;
            unsigned int max_sz, gd, gd_n;

            if ( (ttygid=getgrnam("tty")) == NULL ) {
                singularity_message(ERROR, "Problem resolving 'tty' group GID: %s\n", strerror(errno));
                ABORT(255);
            }

            /* number of digits in gid */
            if ( ttygid->gr_gid == 0 ) {
                gd_n = 1;
            }
            else {
                gd_n = 0;
                gd = ttygid->gr_gid;
                while ( gd ) {
                    gd /= 10;
                    gd_n++;
                }
            }

            /* length of gid string + mount options + terminator + padding */
            max_sz = gd_n + strlen(devpts_opts_base) + 1 + 16;
            if ( (devpts_opts=malloc(max_sz)) == NULL ) {
                    singularity_message(ERROR, "Memory allocation failure: %s\n", strerror(errno));
                    ABORT(255);
            }
            bzero(devpts_opts, max_sz);
            snprintf(devpts_opts, max_sz-1, "%s%d", devpts_opts_base, ttygid->gr_gid);

            singularity_message(DEBUG, "Mounting devpts for staged /dev/pts\n");
            if ( singularity_mount("devpts", joinpath(devdir, "/pts"), "devpts", MS_NOSUID|MS_NOEXEC, devpts_opts) < 0 ) {
                if (errno == EINVAL) {
                    // This is the error when unprivileged on RHEL7.4
                    singularity_message(VERBOSE, "Couldn't mount %s, continuing\n", joinpath(devdir, "/pts"));
                } else {
                    singularity_message(ERROR, "Failed to mount %s: %s\n", joinpath(devdir, "/pts"), strerror(errno));
                    ABORT(255);
                }
            } else {
                singularity_message(DEBUG, "Creating staged /dev/ptmx symlink\n");
                if ( symlink("/dev/pts/ptmx", joinpath(devdir, "/ptmx")) < 0 ) {
                    singularity_message(ERROR, "Failed to create /dev/ptmx symlink: %s\n", strerror(errno));
                    ABORT(255);
                }
            }
            free(devpts_opts);
        }

        singularity_message(DEBUG, "Mounting minimal staged /dev into container\n");
        if ( singularity_mount(devdir, joinpath(container_dir, "/dev"), NULL, MS_BIND|MS_REC, NULL) < 0 ) {
<<<<<<< HEAD
            singularity_priv_drop();
=======
>>>>>>> 8c5df73b
            singularity_message(WARNING, "Could not stage dev tree: '%s' -> '%s': %s\n", devdir, joinpath(container_dir, "/dev"), strerror(errno));
            free(sessiondir);
            free(devdir);
            return(-1);
        }

        free(sessiondir);
        free(devdir);

        return(0);
    }

    singularity_message(DEBUG, "Checking configuration file for 'mount dev'\n");
    if ( singularity_config_get_bool_char(MOUNT_DEV) > 0 ) {
        if ( is_dir(joinpath(container_dir, "/dev")) == 0 ) {
                singularity_message(VERBOSE, "Bind mounting /dev\n");
                if ( singularity_mount("/dev", joinpath(container_dir, "/dev"), NULL, MS_BIND|MS_NOSUID|MS_REC, NULL) < 0 ) {
                    singularity_message(ERROR, "Could not bind mount container's /dev: %s\n", strerror(errno));
                    ABORT(255);
                }
        } else {
            singularity_message(WARNING, "Not mounting /dev, container has no bind directory\n");
        }
        return(0);
    }

    singularity_message(VERBOSE, "Not mounting /dev inside the container\n");

    return(0);
}


static int bind_dev(char *tmpdir, char *dev) {
    char *path = joinpath(tmpdir, dev);

    if ( ( is_chr(dev) == 0 ) || ( is_blk(dev) == 0 ) ) {
        if ( is_file(path) != 0 ) {
            int ret;
            singularity_message(VERBOSE2, "Creating bind point within container: %s\n", dev);

            singularity_priv_escalate();
            ret = fileput(path, "");
            singularity_priv_drop();

            if ( ret < 0 ) {
                singularity_message(WARNING, "Can not create %s: %s\n", dev, strerror(errno));
                return(-1);
            }
        }
    } else {
        singularity_message(WARNING, "Not setting up contained device: %s\n", dev);
        return(-1);
    }

    singularity_message(DEBUG, "Mounting device %s at %s\n", dev, path);
    if ( singularity_mount(dev, path, NULL, MS_BIND, NULL) < 0 ) {
<<<<<<< HEAD
        singularity_priv_drop();
=======
>>>>>>> 8c5df73b
        singularity_message(WARNING, "Could not mount %s: %s\n", dev, strerror(errno));
        free(path);
        return(-1);
    }

    free(path);

    return(0);
}<|MERGE_RESOLUTION|>--- conflicted
+++ resolved
@@ -163,10 +163,6 @@
 
         singularity_message(DEBUG, "Mounting minimal staged /dev into container\n");
         if ( singularity_mount(devdir, joinpath(container_dir, "/dev"), NULL, MS_BIND|MS_REC, NULL) < 0 ) {
-<<<<<<< HEAD
-            singularity_priv_drop();
-=======
->>>>>>> 8c5df73b
             singularity_message(WARNING, "Could not stage dev tree: '%s' -> '%s': %s\n", devdir, joinpath(container_dir, "/dev"), strerror(errno));
             free(sessiondir);
             free(devdir);
@@ -223,10 +219,6 @@
 
     singularity_message(DEBUG, "Mounting device %s at %s\n", dev, path);
     if ( singularity_mount(dev, path, NULL, MS_BIND, NULL) < 0 ) {
-<<<<<<< HEAD
-        singularity_priv_drop();
-=======
->>>>>>> 8c5df73b
         singularity_message(WARNING, "Could not mount %s: %s\n", dev, strerror(errno));
         free(path);
         return(-1);
